## Nim-LibP2P
## Copyright (c) 2019 Status Research & Development GmbH
## Licensed under either of
##  * Apache License, version 2.0, ([LICENSE-APACHE](LICENSE-APACHE))
##  * MIT license ([LICENSE-MIT](LICENSE-MIT))
## at your option.
## This file may not be copied, modified, or distributed except according to
## those terms.

import std/[tables, sets, options, sequtils, strutils, random, algorithm]
import chronos, chronicles, metrics
import ./pubsub,
       ./floodsub,
       ./pubsubpeer,
       ./peertable,
       ./mcache,
       ./timedcache,
       ./rpc/[messages, message],
       ../protocol,
       ../../stream/connection,
       ../../peerinfo,
       ../../peerid,
       ../../utility
import stew/results
export results

logScope:
  topics = "libp2p gossipsub"

const
  GossipSubCodec* = "/meshsub/1.1.0"
  GossipSubCodec_10* = "/meshsub/1.0.0"

# overlay parameters
const
  GossipSubD* = 6
  GossipSubDlo* = 4
  GossipSubDhi* = 12

# gossip parameters
const
  GossipSubHistoryLength* = 5
  GossipSubHistoryGossip* = 3

# heartbeat interval
  GossipSubHeartbeatInterval* = 1.seconds

# fanout ttl
const
  GossipSubFanoutTTL* = 1.minutes

# gossip parameters
const
  GossipBackoffPeriod* = 1.minutes

const
  BackoffSlackTime = 2 # seconds
  IWantPeerBudget = 25 # 25 messages per second ( reset every heartbeat )
  IHavePeerBudget = 10
  # the max amount of IHave to expose, not by spec, but go as example
  # rust sigp: https://github.com/sigp/rust-libp2p/blob/f53d02bc873fef2bf52cd31e3d5ce366a41d8a8c/protocols/gossipsub/src/config.rs#L572
  # go: https://github.com/libp2p/go-libp2p-pubsub/blob/08c17398fb11b2ab06ca141dddc8ec97272eb772/gossipsub.go#L155
  IHaveMaxLength = 5000

type
  TopicInfo* = object
    # gossip 1.1 related
    graftTime: Moment
    meshTime: Duration
    inMesh: bool
    meshMessageDeliveriesActive: bool
    firstMessageDeliveries: float64
    meshMessageDeliveries: float64
    meshFailurePenalty: float64
    invalidMessageDeliveries: float64

  TopicParams* = object
    topicWeight*: float64

    # p1
    timeInMeshWeight*: float64
    timeInMeshQuantum*: Duration
    timeInMeshCap*: float64

    # p2
    firstMessageDeliveriesWeight*: float64
    firstMessageDeliveriesDecay*: float64
    firstMessageDeliveriesCap*: float64

    # p3
    meshMessageDeliveriesWeight*: float64
    meshMessageDeliveriesDecay*: float64
    meshMessageDeliveriesThreshold*: float64
    meshMessageDeliveriesCap*: float64
    meshMessageDeliveriesActivation*: Duration
    meshMessageDeliveriesWindow*: Duration

    # p3b
    meshFailurePenaltyWeight*: float64
    meshFailurePenaltyDecay*: float64

    # p4
    invalidMessageDeliveriesWeight*: float64
    invalidMessageDeliveriesDecay*: float64

  PeerStats* = object
    topicInfos*: Table[string, TopicInfo]
    expire*: Moment # updated on disconnect, to retain scores until expire
    score*: float64 # a copy of the score to keep in case the peer is disconnected

  GossipSubParams* = object
    explicit: bool
    pruneBackoff*: Duration
    floodPublish*: bool
    gossipFactor*: float64
    d*: int
    dLow*: int
    dHigh*: int
    dScore*: int
    dOut*: int
    dLazy*: int

    heartbeatInterval*: Duration

    historyLength*: int
    historyGossip*: int

    fanoutTTL*: Duration
    seenTTL*: Duration

    gossipThreshold*: float64
    publishThreshold*: float64
    graylistThreshold*: float64
    acceptPXThreshold*: float64
    opportunisticGraftThreshold*: float64
    decayInterval*: Duration
    decayToZero*: float64
    retainScore*: Duration

    appSpecificWeight*: float64
    ipColocationFactorWeight*: float64
    ipColocationFactorThreshold*: float64
    behaviourPenaltyWeight*: float64
    behaviourPenaltyDecay*: float64

    directPeers*: seq[PeerId]

  GossipSub* = ref object of FloodSub
    mesh*: PeerTable                           # peers that we send messages to when we are subscribed to the topic
    fanout*: PeerTable                         # peers that we send messages to when we're not subscribed to the topic
    gossipsub*: PeerTable                      # peers that are subscribed to a topic
    explicit*: PeerTable                       # directpeers that we keep alive explicitly
    backingOff*: Table[PeerID, Moment]         # explicit (always connected/forward) peers
    lastFanoutPubSub*: Table[string, Moment]   # last publish time for fanout topics
    gossip*: Table[string, seq[ControlIHave]]  # pending gossip
    control*: Table[string, ControlMessage]    # pending control messages
    mcache*: MCache                            # messages cache
    heartbeatFut: Future[void]                 # cancellation future for heartbeat interval
    heartbeatRunning: bool

    peerStats: Table[PeerID, PeerStats]
    parameters*: GossipSubParams
    topicParams*: Table[string, TopicParams]
    directPeersLoop: Future[void]
    peersInIP: Table[MultiAddress, HashSet[PubSubPeer]]

    heartbeatEvents*: seq[AsyncEvent]

    when not defined(release):
      prunedPeers: HashSet[PubSubPeer]

    # scratch buffers for metrics
    otherPeersPerTopicMesh: int64
    otherPeersPerTopicFanout: int64
    otherPeersPerTopicGossipsub: int64
    underDlowTopics: int64
    underDoutTopics: int64
    underDhighAboveDlowTopics: int64
    noPeersTopics: int64


# the following 3 metrics are updated only inside rebalanceMesh
# this is the most reliable place and rebalance anyway happens every heartbeat
declareGauge(libp2p_gossipsub_peers_per_topic_mesh,
  "gossipsub peers per topic in mesh",
  labels = ["topic"])
declareGauge(libp2p_gossipsub_peers_per_topic_fanout,
  "gossipsub peers per topic in fanout",
  labels = ["topic"])
declareGauge(libp2p_gossipsub_peers_per_topic_gossipsub,
  "gossipsub peers per topic in gossipsub",
  labels = ["topic"])

declareCounter(libp2p_gossipsub_failed_publish, "number of failed publish")
declareGauge(libp2p_gossipsub_cache_window_size, "the number of messages in the cache")
when defined(libp2p_agents_metrics):
  declareGauge(libp2p_gossipsub_peers_scores, "the scores of the peers in gossipsub", labels = ["agent"])

declareGauge(libp2p_gossipsub_under_dlow_topics, "number of topics below dlow")
declareGauge(libp2p_gossipsub_under_dout_topics, "number of topics below dout")
declareGauge(libp2p_gossipsub_under_dhigh_above_dlow_topics, "number of topics below dhigh but above dlow")
declareGauge(libp2p_gossipsub_no_peers_topics, "number of topics without peers available")

declareCounter(libp2p_gossipsub_above_dhigh_condition, "number of above dhigh pruning branches ran", labels = ["topic"])

proc init*(_: type[GossipSubParams]): GossipSubParams =
  GossipSubParams(
      explicit: true,
      pruneBackoff: 1.minutes,
      floodPublish: true,
      gossipFactor: 0.25,
      d: GossipSubD,
      dLow: GossipSubDlo,
      dHigh: GossipSubDhi,
      dScore: GossipSubDlo,
      dOut: GossipSubDlo - 1, # DLow - 1
      dLazy: GossipSubD, # Like D
      heartbeatInterval: GossipSubHeartbeatInterval,
      historyLength: GossipSubHistoryLength,
      historyGossip: GossipSubHistoryGossip,
      fanoutTTL: GossipSubFanoutTTL,
      seenTTL: 2.minutes,
      gossipThreshold: -10,
      publishThreshold: -100,
      graylistThreshold: -10000,
      opportunisticGraftThreshold: 0,
      decayInterval: 1.seconds,
      decayToZero: 0.01,
      retainScore: 10.seconds,
      appSpecificWeight: 0.0,
      ipColocationFactorWeight: 0.0,
      ipColocationFactorThreshold: 1.0,
      behaviourPenaltyWeight: -1.0,
      behaviourPenaltyDecay: 0.999,
    )

proc validateParameters*(parameters: GossipSubParams): Result[void, cstring] =
  if  (parameters.dOut >= parameters.dLow) or
      (parameters.dOut > (parameters.d div 2)):
    err("gossipsub: dOut parameter error, Number of outbound connections to keep in the mesh. Must be less than D_lo and at most D/2")
  elif parameters.gossipThreshold >= 0:
    err("gossipsub: gossipThreshold parameter error, Must be < 0")
  elif parameters.publishThreshold >= parameters.gossipThreshold:
    err("gossipsub: publishThreshold parameter error, Must be < gossipThreshold")
  elif parameters.graylistThreshold >= parameters.publishThreshold:
    err("gossipsub: graylistThreshold parameter error, Must be < publishThreshold")
  elif parameters.acceptPXThreshold < 0:
    err("gossipsub: acceptPXThreshold parameter error, Must be >= 0")
  elif parameters.opportunisticGraftThreshold < 0:
    err("gossipsub: opportunisticGraftThreshold parameter error, Must be >= 0")
  elif parameters.decayToZero > 0.5 or parameters.decayToZero <= 0.0:
    err("gossipsub: decayToZero parameter error, Should be close to 0.0")
  elif parameters.appSpecificWeight < 0:
    err("gossipsub: appSpecificWeight parameter error, Must be positive")
  elif parameters.ipColocationFactorWeight > 0:
    err("gossipsub: ipColocationFactorWeight parameter error, Must be negative or 0")
  elif parameters.ipColocationFactorThreshold < 1.0:
    err("gossipsub: ipColocationFactorThreshold parameter error, Must be at least 1")
  elif parameters.behaviourPenaltyWeight >= 0:
    err("gossipsub: behaviourPenaltyWeight parameter error, Must be negative")
  elif parameters.behaviourPenaltyDecay < 0 or parameters.behaviourPenaltyDecay >= 1:
    err("gossipsub: behaviourPenaltyDecay parameter error, Must be between 0 and 1")
  else:
    ok()

proc init*(_: type[TopicParams]): TopicParams =
  TopicParams(
    topicWeight: 1.0,
    timeInMeshWeight: 0.01,
    timeInMeshQuantum: 1.seconds,
    timeInMeshCap: 10.0,
    firstMessageDeliveriesWeight: 1.0,
    firstMessageDeliveriesDecay: 0.5,
    firstMessageDeliveriesCap: 10.0,
    meshMessageDeliveriesWeight: -1.0,
    meshMessageDeliveriesDecay: 0.5,
    meshMessageDeliveriesCap: 10,
    meshMessageDeliveriesThreshold: 1,
    meshMessageDeliveriesWindow: 5.milliseconds,
    meshMessageDeliveriesActivation: 10.seconds,
    meshFailurePenaltyWeight: -1.0,
    meshFailurePenaltyDecay: 0.5,
    invalidMessageDeliveriesWeight: -1.0,
    invalidMessageDeliveriesDecay: 0.5
  )

proc validateParameters*(parameters: TopicParams): Result[void, cstring] =
  if parameters.timeInMeshWeight <= 0.0 or parameters.timeInMeshWeight > 1.0:
    err("gossipsub: timeInMeshWeight parameter error, Must be a small positive value")
  elif parameters.timeInMeshCap <= 0.0:
    err("gossipsub: timeInMeshCap parameter error, Should be a positive value")
  elif parameters.firstMessageDeliveriesWeight <= 0.0:
    err("gossipsub: firstMessageDeliveriesWeight parameter error, Should be a positive value")
  elif parameters.meshMessageDeliveriesWeight >= 0.0:
    err("gossipsub: meshMessageDeliveriesWeight parameter error, Should be a negative value")
  elif parameters.meshMessageDeliveriesThreshold <= 0.0:
    err("gossipsub: meshMessageDeliveriesThreshold parameter error, Should be a positive value")
  elif parameters.meshMessageDeliveriesCap < parameters.meshMessageDeliveriesThreshold:
    err("gossipsub: meshMessageDeliveriesCap parameter error, Should be >= meshMessageDeliveriesThreshold")
  elif parameters.meshFailurePenaltyWeight >= 0.0:
    err("gossipsub: meshFailurePenaltyWeight parameter error, Should be a negative value")
  elif parameters.invalidMessageDeliveriesWeight >= 0.0:
    err("gossipsub: invalidMessageDeliveriesWeight parameter error, Should be a negative value")
  else:
    ok()

func byScore(x,y: PubSubPeer): int = system.cmp(x.score, y.score)

method init*(g: GossipSub) =
  proc handler(conn: Connection, proto: string) {.async.} =
    ## main protocol handler that gets triggered on every
    ## connection for a protocol string
    ## e.g. ``/floodsub/1.0.0``, etc...
    ##
    try:
      await g.handleConn(conn, proto)
    except CancelledError:
      # This is top-level procedure which will work as separate task, so it
      # do not need to propogate CancelledError.
      trace "Unexpected cancellation in gossipsub handler", conn
    except CatchableError as exc:
      trace "GossipSub handler leaks an error", exc = exc.msg, conn

  g.handler = handler
  g.codecs &= GossipSubCodec
  g.codecs &= GossipSubCodec_10

method onNewPeer(g: GossipSub, peer: PubSubPeer) =
  if peer.peerId notin g.peerStats:
    # new peer
    g.peerStats[peer.peerId] = PeerStats()
    peer.iWantBudget = IWantPeerBudget
    peer.iHaveBudget = IHavePeerBudget
    return
  else:
    # we knew this peer
    # restore previously stored score
    peer.score = g.peerStats[peer.peerId].score

proc grafted(g: GossipSub, p: PubSubPeer, topic: string) =
  g.peerStats.withValue(p.peerId, stats):
    var info = stats.topicInfos.getOrDefault(topic)
    info.graftTime = Moment.now()
    info.meshTime = 0.seconds
    info.inMesh = true
    info.meshMessageDeliveriesActive = false

    # mgetOrPut does not work, so we gotta do this without referencing
    stats.topicInfos[topic] = info
    assert(g.peerStats[p.peerId].topicInfos[topic].inMesh == true)

    trace "grafted", peer=p, topic
  do:
    g.onNewPeer(p)
    g.grafted(p, topic)

proc pruned(g: GossipSub, p: PubSubPeer, topic: string) =
  g.peerStats.withValue(p.peerId, stats):
    when not defined(release):
      g.prunedPeers.incl(p)

    if topic in stats.topicInfos:
      var info = stats.topicInfos[topic]
      let topicParams = g.topicParams.mgetOrPut(topic, TopicParams.init())

      # penalize a peer that delivered no message
      let threshold = topicParams.meshMessageDeliveriesThreshold
      if info.inMesh and info.meshMessageDeliveriesActive and info.meshMessageDeliveries < threshold:
        let deficit = threshold - info.meshMessageDeliveries
        info.meshFailurePenalty += deficit * deficit

      info.inMesh = false

      # mgetOrPut does not work, so we gotta do this without referencing
      stats.topicInfos[topic] = info

      trace "pruned", peer=p, topic

proc peerExchangeList(g: GossipSub, topic: string): seq[PeerInfoMsg] =
  var peers = g.gossipsub.getOrDefault(topic, initHashSet[PubSubPeer]()).toSeq()
  peers.keepIf do (x: PubSubPeer) -> bool:
      x.score >= 0.0
  # by spec, larger then Dhi, but let's put some hard caps
  peers.setLen(min(peers.len, g.parameters.dHigh * 2))
  peers.map do (x: PubSubPeer) -> PeerInfoMsg:
    PeerInfoMsg(peerID: x.peerId.getBytes())

proc replenishFanout(g: GossipSub, topic: string) =
  ## get fanout peers for a topic
  logScope: topic
  trace "about to replenish fanout"

  if g.fanout.peers(topic) < g.parameters.dLow:
    trace "replenishing fanout", peers = g.fanout.peers(topic)
    if topic in g.gossipsub:
      for peer in g.gossipsub[topic]:
        if g.fanout.addPeer(topic, peer):
          if g.fanout.peers(topic) == g.parameters.d:
            break

  trace "fanout replenished with peers", peers = g.fanout.peers(topic)

method onPubSubPeerEvent*(p: GossipSub, peer: PubsubPeer, event: PubSubPeerEvent) {.gcsafe.} =
  case event.kind
  of PubSubPeerEventKind.Connected:
    discard
  of PubSubPeerEventKind.Disconnected:
    # If a send connection is lost, it's better to remove peer from the mesh -
    # if it gets reestablished, the peer will be readded to the mesh, and if it
    # doesn't, well.. then we hope the peer is going away!
    for topic, peers in p.mesh.mpairs():
      p.pruned(peer, topic)
      peers.excl(peer)
    for _, peers in p.fanout.mpairs():
      peers.excl(peer)

  procCall FloodSub(p).onPubSubPeerEvent(peer, event)

proc resetMetrics(g: GossipSub) =
  g.underDlowTopics = 0
  g.noPeersTopics = 0
  g.underDoutTopics = 0
  g.underDhighAboveDlowTopics = 0
  g.otherPeersPerTopicGossipsub = 0
  g.otherPeersPerTopicFanout = 0
  g.otherPeersPerTopicMesh = 0

proc commitMetrics(g: GossipSub) =
  libp2p_gossipsub_under_dlow_topics.set(g.underDlowTopics)
  libp2p_gossipsub_no_peers_topics.set(g.noPeersTopics)
  libp2p_gossipsub_under_dout_topics.set(g.underDoutTopics)
  libp2p_gossipsub_under_dhigh_above_dlow_topics.set(g.underDhighAboveDlowTopics)
  libp2p_gossipsub_peers_per_topic_gossipsub.set(g.otherPeersPerTopicGossipsub, labelValues = ["other"])
  libp2p_gossipsub_peers_per_topic_fanout.set(g.otherPeersPerTopicFanout, labelValues = ["other"])
  libp2p_gossipsub_peers_per_topic_mesh.set(g.otherPeersPerTopicMesh, labelValues = ["other"])

proc rebalanceMesh(g: GossipSub, topic: string, metrics: bool) =
  logScope:
    topic
    mesh = g.mesh.peers(topic)
    gossipsub = g.gossipsub.peers(topic)

  trace "rebalancing mesh"

  # create a mesh topic that we're subscribing to

  var
    prunes, grafts: seq[PubSubPeer]
    npeers = g.mesh.peers(topic)
  
  if npeers  < g.parameters.dLow:
    if metrics:
      inc g.underDlowTopics

    trace "replenishing mesh", peers = npeers
    # replenish the mesh if we're below Dlo
    var candidates = toSeq(
      g.gossipsub.getOrDefault(topic, initHashSet[PubSubPeer]()) -
      g.mesh.getOrDefault(topic, initHashSet[PubSubPeer]())
    ).filterIt(
      it.connected and
      # avoid negative score peers
      it.score >= 0.0 and
      # don't pick explicit peers
      it.peerId notin g.parameters.directPeers and
      # and avoid peers we are backing off
      it.peerId notin g.backingOff
    )

    # shuffle anyway, score might be not used
    shuffle(candidates)

    # sort peers by score, high score first since we graft
    candidates.sort(byScore, SortOrder.Descending)

    # Graft peers so we reach a count of D
    candidates.setLen(min(candidates.len, g.parameters.d - npeers))

    trace "grafting", grafting = candidates.len

    if candidates.len == 0:
      if metrics:
        inc g.noPeersTopics
    else:
      for peer in candidates:
        if g.mesh.addPeer(topic, peer):
          g.grafted(peer, topic)
          g.fanout.removePeer(topic, peer)
          grafts &= peer

  else:
    var meshPeers = toSeq(g.mesh.getOrDefault(topic, initHashSet[PubSubPeer]()))
    meshPeers.keepIf do (x: PubSubPeer) -> bool: x.outbound
    if meshPeers.len < g.parameters.dOut:
      if metrics:
        inc g.underDoutTopics 

      trace "replenishing mesh outbound quota", peers = g.mesh.peers(topic)

      var candidates = toSeq(
        g.gossipsub.getOrDefault(topic, initHashSet[PubSubPeer]()) -
        g.mesh.getOrDefault(topic, initHashSet[PubSubPeer]())
      ).filterIt(
        it.connected and
        # get only outbound ones
        it.outbound and
        # avoid negative score peers
        it.score >= 0.0 and
        # don't pick explicit peers
        it.peerId notin g.parameters.directPeers and
        # and avoid peers we are backing off
        it.peerId notin g.backingOff
      )

      # shuffle anyway, score might be not used
      shuffle(candidates)

      # sort peers by score, high score first, we are grafting
      candidates.sort(byScore, SortOrder.Descending)

      # Graft peers so we reach a count of D
      candidates.setLen(min(candidates.len, g.parameters.dOut))

      trace "grafting outbound peers", topic, peers = candidates.len

      for peer in candidates:
        if g.mesh.addPeer(topic, peer):
          g.grafted(peer, topic)
          g.fanout.removePeer(topic, peer)
          grafts &= peer


  # get again npeers after possible grafts
  npeers = g.mesh.peers(topic)
  if npeers > g.parameters.dHigh:
    if metrics:
      if KnownLibP2PTopicsSeq.contains(topic):
        libp2p_gossipsub_above_dhigh_condition.inc(labelValues = [topic])
      else:
        libp2p_gossipsub_above_dhigh_condition.inc(labelValues = ["other"])

    # prune peers if we've gone over Dhi
    prunes = toSeq(g.mesh[topic])
    # avoid pruning peers we are currently grafting in this heartbeat
    prunes.keepIf do (x: PubSubPeer) -> bool: x notin grafts

    # shuffle anyway, score might be not used
    shuffle(prunes)

    # sort peers by score (inverted), pruning, so low score peers are on top
    prunes.sort(byScore, SortOrder.Ascending)

    # keep high score peers
    if prunes.len > g.parameters.dScore:
      prunes.setLen(prunes.len - g.parameters.dScore)

      # collect inbound/outbound info
      var outbound: seq[PubSubPeer]
      var inbound: seq[PubSubPeer]
      for peer in prunes:
        if peer.outbound:
          outbound &= peer
        else:
          inbound &= peer

      let
        meshOutbound = prunes.countIt(it.outbound)
        maxOutboundPrunes = meshOutbound - g.parameters.dOut

      # ensure that there are at least D_out peers first and rebalance to g.d after that
      outbound.setLen(min(outbound.len, max(0, maxOutboundPrunes)))

      # concat remaining outbound peers
      prunes = inbound & outbound

      let pruneLen = prunes.len - g.parameters.d
      if pruneLen > 0:
        # Ok we got some peers to prune,
        # for this heartbeat let's prune those
        shuffle(prunes)
        prunes.setLen(pruneLen)

      trace "pruning", prunes = prunes.len
      for peer in prunes:
        trace "pruning peer on rebalance", peer, score = peer.score
        g.pruned(peer, topic)
        g.mesh.removePeer(topic, peer)
  elif npeers > g.parameters.dLow and metrics:
    inc g.underDhighAboveDlowTopics

  # opportunistic grafting, by spec mesh should not be empty...
  if g.mesh.peers(topic) > 1:
    var peers = toSeq(g.mesh[topic])
    # grafting so high score has priority
    peers.sort(byScore, SortOrder.Descending)
    let medianIdx = peers.len div 2
    let median = peers[medianIdx]
    if median.score < g.parameters.opportunisticGraftThreshold:
      trace "median score below opportunistic threshold", score = median.score
      var avail = toSeq(
        g.gossipsub.getOrDefault(topic, initHashSet[PubSubPeer]()) -
        g.mesh.getOrDefault(topic, initHashSet[PubSubPeer]())
      )

      avail.keepIf do (x: PubSubPeer) -> bool:
        # avoid negative score peers
        x.score >= median.score and
        # don't pick explicit peers
        x.peerId notin g.parameters.directPeers and
        # and avoid peers we are backing off
        x.peerId notin g.backingOff

      # by spec, grab only 2
      if avail.len > 2:
        avail.setLen(2)

      for peer in avail:
        if g.mesh.addPeer(topic, peer):
          g.grafted(peer, topic)
          grafts &= peer
          trace "opportunistic grafting", peer

  if metrics:
    if KnownLibP2PTopicsSeq.contains(topic):
      libp2p_gossipsub_peers_per_topic_gossipsub
        .set(g.gossipsub.peers(topic).int64, labelValues = [topic])
      libp2p_gossipsub_peers_per_topic_fanout
        .set(g.fanout.peers(topic).int64, labelValues = [topic])
      libp2p_gossipsub_peers_per_topic_mesh
        .set(g.mesh.peers(topic).int64, labelValues = [topic])
    else:
      g.otherPeersPerTopicGossipsub += g.gossipsub.peers(topic).int64
      g.otherPeersPerTopicFanout += g.fanout.peers(topic).int64
      g.otherPeersPerTopicMesh += g.mesh.peers(topic).int64

  trace "mesh balanced"

  # Send changes to peers after table updates to avoid stale state
  if grafts.len > 0:
    let graft = RPCMsg(control: some(ControlMessage(graft: @[ControlGraft(topicID: topic)])))
    g.broadcast(grafts, graft)
  if prunes.len > 0:
    let prune = RPCMsg(control: some(ControlMessage(
      prune: @[ControlPrune(
        topicID: topic,
        peers: g.peerExchangeList(topic),
        backoff: g.parameters.pruneBackoff.seconds.uint64)])))
    g.broadcast(prunes, prune)

proc dropFanoutPeers(g: GossipSub) =
  # drop peers that we haven't published to in
  # GossipSubFanoutTTL seconds
  let now = Moment.now()
  for topic in toSeq(g.lastFanoutPubSub.keys):
    let val = g.lastFanoutPubSub[topic]
    if now > val:
      g.fanout.del(topic)
      g.lastFanoutPubSub.del(topic)
      trace "dropping fanout topic", topic

proc getGossipPeers(g: GossipSub): Table[PubSubPeer, ControlMessage] {.gcsafe.} =
  ## gossip iHave messages to peers
  ##

  libp2p_gossipsub_cache_window_size.set(0)

  trace "getting gossip peers (iHave)"
  let topics = toHashSet(toSeq(g.mesh.keys)) + toHashSet(toSeq(g.fanout.keys))
  for topic in topics:
    if topic notin g.gossipsub:
      trace "topic not in gossip array, skipping", topicID = topic
      continue

    let mids = g.mcache.window(topic)
    if not(mids.len > 0):
      continue

    var midsSeq = toSeq(mids)
    
    libp2p_gossipsub_cache_window_size.inc(midsSeq.len.int64)

    # not in spec
    # similar to rust: https://github.com/sigp/rust-libp2p/blob/f53d02bc873fef2bf52cd31e3d5ce366a41d8a8c/protocols/gossipsub/src/behaviour.rs#L2101
    # and go https://github.com/libp2p/go-libp2p-pubsub/blob/08c17398fb11b2ab06ca141dddc8ec97272eb772/gossipsub.go#L582
    if midsSeq.len > IHaveMaxLength:
      shuffle(midsSeq)
      midsSeq.setLen(IHaveMaxLength)

    let
      ihave = ControlIHave(topicID: topic, messageIDs: midsSeq)
      mesh = g.mesh.getOrDefault(topic)
      fanout = g.fanout.getOrDefault(topic)
      gossipPeers = mesh + fanout
    var allPeers = toSeq(g.gossipsub.getOrDefault(topic))

    allPeers.keepIf do (x: PubSubPeer) -> bool:
      x.peerId notin g.parameters.directPeers and
      x notin gossipPeers and
      x.score >= g.parameters.gossipThreshold

    var target = g.parameters.dLazy
    let factor = (g.parameters.gossipFactor.float * allPeers.len.float).int
    if factor > target:
      target = min(factor, allPeers.len)

    if target < allPeers.len:
      shuffle(allPeers)
      allPeers.setLen(target)

    for peer in allPeers:
      if peer notin result:
        result[peer] = ControlMessage()
      result[peer].ihave.add(ihave)

func `/`(a, b: Duration): float64 =
  let
    fa = float64(a.nanoseconds)
    fb = float64(b.nanoseconds)
  fa / fb

proc colocationFactor(g: GossipSub, peer: PubSubPeer): float64 =
  if peer.connections.len == 0:
    trace "colocationFactor, no connections", peer
    0.0
  else:
    let
      address = peer.connections[0].observedAddr
      ipPeers = g.peersInIP.getOrDefault(address)
      len = ipPeers.len.float64
    if len > g.parameters.ipColocationFactorThreshold:
      trace "colocationFactor over threshold", peer, address, len
      let over = len - g.parameters.ipColocationFactorThreshold
      over * over
    else:
      # lazy update peersInIP
      if address notin g.peersInIP:
        g.peersInIP[address] = initHashSet[PubSubPeer]()
      g.peersInIP[address].incl(peer)
      0.0

proc updateScores(g: GossipSub) = # avoid async
  trace "updating scores", peers = g.peers.len

  let now = Moment.now()
  var evicting: seq[PeerID]

  for peerId, stats in g.peerStats.mpairs:
    let peer = g.peers.getOrDefault(peerId)
    if isNil(peer):
      continue
    
    trace "updating peer score", peer
    var n_topics = 0
    var is_grafted = 0

    if not peer.connected:
      if now > stats.expire:
        evicting.add(peerId)
        trace "evicted peer from memory", peer
        continue

    # Per topic
    for topic, topicParams in g.topicParams:
      var info = stats.topicInfos.getOrDefault(topic)
      inc n_topics

      # if weight is 0.0 avoid wasting time
      if topicParams.topicWeight != 0.0:
        # Scoring
        var topicScore = 0'f64

        if info.inMesh:
          inc is_grafted
          info.meshTime = now - info.graftTime
          if info.meshTime > topicParams.meshMessageDeliveriesActivation:
            info.meshMessageDeliveriesActive = true

          var p1 = info.meshTime / topicParams.timeInMeshQuantum
          if p1 > topicParams.timeInMeshCap:
            p1 = topicParams.timeInMeshCap
          trace "p1", peer, p1, topic, topicScore
          topicScore += p1 * topicParams.timeInMeshWeight
        else:
          info.meshMessageDeliveriesActive = false

        topicScore += info.firstMessageDeliveries * topicParams.firstMessageDeliveriesWeight
        trace "p2", peer, p2 = info.firstMessageDeliveries, topic, topicScore

        if info.meshMessageDeliveriesActive:
          if info.meshMessageDeliveries < topicParams.meshMessageDeliveriesThreshold:
            let deficit = topicParams.meshMessageDeliveriesThreshold - info.meshMessageDeliveries
            let p3 = deficit * deficit
            trace "p3", peer, p3, topic, topicScore
            topicScore += p3 * topicParams.meshMessageDeliveriesWeight

        topicScore += info.meshFailurePenalty * topicParams.meshFailurePenaltyWeight
        trace "p3b", peer, p3b = info.meshFailurePenalty, topic, topicScore

        topicScore += info.invalidMessageDeliveries * info.invalidMessageDeliveries * topicParams.invalidMessageDeliveriesWeight
        trace "p4", p4 = info.invalidMessageDeliveries * info.invalidMessageDeliveries, topic, topicScore

        trace "updated peer topic's scores", peer, topic, info, topicScore

        peer.score += topicScore * topicParams.topicWeight

      # Score decay
      info.firstMessageDeliveries *= topicParams.firstMessageDeliveriesDecay
      if info.firstMessageDeliveries < g.parameters.decayToZero:
        info.firstMessageDeliveries = 0

      info.meshMessageDeliveries *= topicParams.meshMessageDeliveriesDecay
      if info.meshMessageDeliveries < g.parameters.decayToZero:
        info.meshMessageDeliveries = 0

      info.meshFailurePenalty *= topicParams.meshFailurePenaltyDecay
      if info.meshFailurePenalty < g.parameters.decayToZero:
        info.meshFailurePenalty = 0

      info.invalidMessageDeliveries *= topicParams.invalidMessageDeliveriesDecay
      if info.invalidMessageDeliveries < g.parameters.decayToZero:
        info.invalidMessageDeliveries = 0

      # Wrap up
      # commit our changes, mgetOrPut does NOT work as wanted with value types (lent?)
      stats.topicInfos[topic] = info

    peer.score += peer.appScore * g.parameters.appSpecificWeight

    peer.score += peer.behaviourPenalty * peer.behaviourPenalty * g.parameters.behaviourPenaltyWeight

    peer.score += g.colocationFactor(peer) * g.parameters.ipColocationFactorWeight

    # decay behaviourPenalty
    peer.behaviourPenalty *= g.parameters.behaviourPenaltyDecay
    if peer.behaviourPenalty < g.parameters.decayToZero:
      peer.behaviourPenalty = 0

    # copy into stats the score to keep until expired
    stats.score = peer.score
    assert(g.peerStats[peer.peerId].score == peer.score) # nim sanity check
    trace "updated peer's score", peer, score = peer.score, n_topics, is_grafted

    when defined(libp2p_agents_metrics):
      let agent =
        block:
          if peer.shortAgent.len > 0:
            peer.shortAgent
          else:
            let connections = peer.connections.filterIt(
              not isNil(it.peerInfo) and 
              it.peerInfo.agentVersion.len > 0
            )
            if connections.len > 0:
              let shortAgent = connections[0].peerInfo.agentVersion.split("/")[0].toLowerAscii()
              if KnownLibP2PAgentsSeq.contains(shortAgent):
                peer.shortAgent = shortAgent
              else:
                peer.shortAgent = "unknown"
              peer.shortAgent
            else:
              "unknown"
      libp2p_gossipsub_peers_scores.inc(peer.score, labelValues = [agent])

  for peer in evicting:
    g.peerStats.del(peer)

  trace "updated scores", peers = g.peers.len

proc heartbeat(g: GossipSub) {.async.} =
  while g.heartbeatRunning:
    try:
      trace "running heartbeat", instance = cast[int](g)

      # remove expired backoffs
      block:
        let now = Moment.now()
        var expired = toSeq(g.backingOff.pairs())
        expired.keepIf do (pair: tuple[peer: PeerID, expire: Moment]) -> bool:
          now >= pair.expire
        for (peer, _) in expired:
          g.backingOff.del(peer)

      # reset IWANT budget
      # reset IHAVE cap
      block:
        for peer in g.peers.values:
          peer.iWantBudget = IWantPeerBudget
          peer.iHaveBudget = IHavePeerBudget

      g.updateScores()

      g.resetMetrics()

      for t in toSeq(g.topics.keys):
        # prune every negative score peer
        # do this before relance
        # in order to avoid grafted -> pruned in the same cycle
        let meshPeers = g.mesh.getOrDefault(t)
        let gossipPeers = g.gossipsub.getOrDefault(t)
        var prunes: seq[PubSubPeer]
        for peer in meshPeers:
          if peer.score < 0.0:
            trace "pruning negative score peer", peer, score = peer.score
            g.pruned(peer, t)
            g.mesh.removePeer(t, peer)
            prunes &= peer
        if prunes.len > 0:
          let prune = RPCMsg(control: some(ControlMessage(
            prune: @[ControlPrune(
              topicID: t,
              peers: g.peerExchangeList(t),
              backoff: g.parameters.pruneBackoff.seconds.uint64)])))
          g.broadcast(prunes, prune)

        g.rebalanceMesh(t, metrics = true)

      g.commitMetrics()

      g.dropFanoutPeers()

      # replenish known topics to the fanout
      for t in toSeq(g.fanout.keys):
        g.replenishFanout(t)

      let peers = g.getGossipPeers()
      for peer, control in peers:
        # only ihave from here
        for ihave in control.ihave:
          if KnownLibP2PTopicsSeq.contains(ihave.topicID):
            libp2p_pubsub_broadcast_ihave.inc(labelValues = [ihave.topicID])
          else:
            libp2p_pubsub_broadcast_ihave.inc(labelValues = ["generic"])
        g.send(peer, RPCMsg(control: some(control)))

      g.mcache.shift() # shift the cache
    except CancelledError as exc:
      raise exc
    except CatchableError as exc:
      warn "exception ocurred in gossipsub heartbeat", exc = exc.msg,
                                                       trace = exc.getStackTrace()

    for trigger in g.heartbeatEvents:
      trace "firing heartbeat event", instance = cast[int](g)
      trigger.fire()

    await sleepAsync(g.parameters.heartbeatInterval)

method unsubscribePeer*(g: GossipSub, peer: PeerID) =
  ## handle peer disconnects
  ##

  trace "unsubscribing gossipsub peer", peer
  let pubSubPeer = g.peers.getOrDefault(peer)
  if pubSubPeer.isNil:
    trace "no peer to unsubscribe", peer
    return

  # remove from peer IPs collection too
  if pubSubPeer.connections.len > 0:
    g.peersInIP.withValue(pubSubPeer.connections[0].observedAddr, s):
      s[].excl(pubSubPeer)

  for t in toSeq(g.gossipsub.keys):
    g.gossipsub.removePeer(t, pubSubPeer)
    # also try to remove from explicit table here
    g.explicit.removePeer(t, pubSubPeer)

  for t in toSeq(g.mesh.keys):
    trace "pruning unsubscribing peer", pubSubPeer, score = pubSubPeer.score
    g.pruned(pubSubPeer, t)
    g.mesh.removePeer(t, pubSubPeer)

  for t in toSeq(g.fanout.keys):
    g.fanout.removePeer(t, pubSubPeer)

<<<<<<< HEAD
  g.peerStats.withValue(pubSubPeer, stats):
=======
    when defined(libp2p_expensive_metrics):
      libp2p_gossipsub_peers_per_topic_fanout
        .set(g.fanout.peers(t).int64, labelValues = [t])

  g.peerStats.withValue(pubSubPeer.peerId, stats):
>>>>>>> ba4f8afe
    stats[].expire = Moment.now() + g.parameters.retainScore
    for topic, info in stats[].topicInfos.mpairs:
      info.firstMessageDeliveries = 0

  procCall FloodSub(g).unsubscribePeer(peer)

method subscribeTopic*(g: GossipSub,
                       topic: string,
                       subscribe: bool,
                       peer: PubSubPeer) {.gcsafe.} =
  logScope:
    peer
    topic

  # this is a workaround for a race condition 
  # that can happen if we disconnect the peer very early
  # in the future we might use this as a test case 
  # and eventually remove this workaround
  if subscribe and peer.peerId notin g.peers:
    trace "ignoring unknown peer"
    return
  
  # Skip floodsub - we don't want it to add the peer to `g.floodsub`
  procCall PubSub(g).subscribeTopic(topic, subscribe, peer)

  if subscribe:
    trace "peer subscribed to topic"
    # populate scoring structs and such
    g.onNewPeer(peer)
    # subscribe remote peer to the topic
    discard g.gossipsub.addPeer(topic, peer)
    if peer.peerId in g.parameters.directPeers:
      discard g.explicit.addPeer(topic, peer)
  else:
    trace "peer unsubscribed from topic"
    # unsubscribe remote peer from the topic
    g.gossipsub.removePeer(topic, peer)
    g.mesh.removePeer(topic, peer)
    g.fanout.removePeer(topic, peer)
    if peer.peerId in g.parameters.directPeers:
      g.explicit.removePeer(topic, peer)

  trace "gossip peers", peers = g.gossipsub.peers(topic), topic

proc punishPeer(g: GossipSub, peer: PubSubPeer, topics: seq[string]) =
  for t in topics:
    # ensure we init a new topic if unknown
    let _ = g.topicParams.mgetOrPut(t, TopicParams.init())
    # update stats
    g.peerStats.withValue(peer.peerId, stats):
      stats[].topicInfos.withValue(t, tstats):
        tstats[].invalidMessageDeliveries += 1
      do: # if we have no stats populate!
        stats[].topicInfos[t] = TopicInfo(invalidMessageDeliveries: 1)
    do: # if we have no stats populate!
      g.peerStats[peer.peerId] =
        block:
          var stats = PeerStats()
          stats.topicInfos[t] = TopicInfo(invalidMessageDeliveries: 1)
          stats


proc handleGraft(g: GossipSub,
                 peer: PubSubPeer,
                 grafts: seq[ControlGraft]): seq[ControlPrune] =
  for graft in grafts:
    let topic = graft.topicID
    logScope:
      peer
      topic

    trace "peer grafted topic"

    # It is an error to GRAFT on a explicit peer
    if peer.peerId in g.parameters.directPeers:
      # receiving a graft from a direct peer should yield a more prominent warning (protocol violation)
      warn "attempt to graft an explicit peer",  peer=peer.id,
                                                  topicID=graft.topicID
      # and such an attempt should be logged and rejected with a PRUNE
      result.add(ControlPrune(
        topicID: graft.topicID,
        peers: @[], # omitting heavy computation here as the remote did something illegal
        backoff: g.parameters.pruneBackoff.seconds.uint64))

      g.punishPeer(peer, @[topic])

      continue

    if peer.peerId in g.backingOff and g.backingOff[peer.peerId] > Moment.now():
      trace "attempt to graft a backingOff peer",  peer=peer.id,
                                                    topicID=graft.topicID,
                                                    expire=g.backingOff[peer.peerId]
      # and such an attempt should be logged and rejected with a PRUNE
      result.add(ControlPrune(
        topicID: graft.topicID,
        peers: @[], # omitting heavy computation here as the remote did something illegal
        backoff: g.parameters.pruneBackoff.seconds.uint64))

      g.punishPeer(peer, @[topic])

      continue

    if peer.peerId notin g.peerStats:
      g.onNewPeer(peer)

    # not in the spec exactly, but let's avoid way too low score peers
    # other clients do it too also was an audit recommendation
    if peer.score < g.parameters.publishThreshold:
      continue

    # If they send us a graft before they send us a subscribe, what should
    # we do? For now, we add them to mesh but don't add them to gossipsub.
    if topic in g.topics:
      if g.mesh.peers(topic) < g.parameters.dHigh or peer.outbound:
        # In the spec, there's no mention of DHi here, but implicitly, a
        # peer will be removed from the mesh on next rebalance, so we don't want
        # this peer to push someone else out
        if g.mesh.addPeer(topic, peer):
          g.grafted(peer, topic)
          g.fanout.removePeer(topic, peer)
        else:
          trace "peer already in mesh"
      else:
        trace "pruning grafting peer, mesh full", peer, score = peer.score, mesh = g.mesh.peers(topic)
        result.add(ControlPrune(
          topicID: topic,
          peers: g.peerExchangeList(topic),
          backoff: g.parameters.pruneBackoff.seconds.uint64))
    else:
      trace "peer grafting topic we're not interested in", topic
      # gossip 1.1, we do not send a control message prune anymore

proc handlePrune(g: GossipSub, peer: PubSubPeer, prunes: seq[ControlPrune]) =
  for prune in prunes:
    trace "peer pruned topic", peer, topic = prune.topicID

    # add peer backoff
    if prune.backoff > 0:
      let backoff = Moment.fromNow((prune.backoff + BackoffSlackTime).int64.seconds)
      let current = g.backingOff.getOrDefault(peer.peerId)
      if backoff > current:
        g.backingOff[peer.peerId] = backoff

    trace "pruning rpc received peer", peer, score = peer.score
    g.pruned(peer, prune.topicID)
    g.mesh.removePeer(prune.topicID, peer)

    # TODO peer exchange, we miss ambient peer discovery in libp2p, so we are blocked by that
    # another option could be to implement signed peer records
    ## if peer.score > g.parameters.gossipThreshold and prunes.peers.len > 0:

proc handleIHave(g: GossipSub,
                 peer: PubSubPeer,
                 ihaves: seq[ControlIHave]): ControlIWant =
  if peer.score < g.parameters.gossipThreshold:
    trace "ihave: ignoring low score peer", peer, score = peer.score
  elif peer.iHaveBudget <= 0:
    trace "ihave: ignoring out of budget peer", peer, score = peer.score
  else:
    var deIhaves = ihaves.deduplicate()
    for ihave in deIhaves.mitems:
      trace "peer sent ihave",
        peer, topic = ihave.topicID, msgs = ihave.messageIDs
      if ihave.topicID in g.mesh:
        for m in ihave.messageIDs:
          if m notin g.seen:
            if peer.iHaveBudget > 0:
              result.messageIDs.add(m)
              dec peer.iHaveBudget
            else:
              return

    # shuffling result.messageIDs before sending it out to increase the likelihood
    # of getting an answer if the peer truncates the list due to internal size restrictions.
    shuffle(result.messageIDs)

proc handleIWant(g: GossipSub,
                 peer: PubSubPeer,
                 iwants: seq[ControlIWant]): seq[Message] =
  if peer.score < g.parameters.gossipThreshold:
    trace "iwant: ignoring low score peer", peer, score = peer.score
  elif peer.iWantBudget <= 0:
    trace "iwant: ignoring out of budget peer", peer, score = peer.score
  else:
    var deIwants = iwants.deduplicate()
    for iwant in deIwants:
      for mid in iwant.messageIDs:
        trace "peer sent iwant", peer, messageID = mid
        let msg = g.mcache.get(mid)
        if msg.isSome:
          # avoid spam
          if peer.iWantBudget > 0:
            result.add(msg.get())
            dec peer.iWantBudget
          else:
            return

method rpcHandler*(g: GossipSub,
                  peer: PubSubPeer,
                  rpcMsg: RPCMsg) {.async.} =
  await procCall PubSub(g).rpcHandler(peer, rpcMsg)

  for msg in rpcMsg.messages:                         # for every message
    let msgId = g.msgIdProvider(msg)

    if g.seen.put(msgId):
      trace "Dropping already-seen message", msgId, peer

      # make sure to update score tho before continuing
      for t in msg.topicIDs:                     # for every topic in the message
        let topicParams = g.topicParams.mgetOrPut(t, TopicParams.init())
                                                # if in mesh add more delivery score
        g.peerStats.withValue(peer.peerId, pstats):
          pstats[].topicInfos.withValue(t, stats):
            if stats[].inMesh:
              # TODO: take into account meshMessageDeliveriesWindow
              # score only if messages are not too old.
              stats[].meshMessageDeliveries += 1
              if stats[].meshMessageDeliveries > topicParams.meshMessageDeliveriesCap:
                stats[].meshMessageDeliveries = topicParams.meshMessageDeliveriesCap
          do: # make sure we don't loose this information
            pstats[].topicInfos[t] = TopicInfo(meshMessageDeliveries: 1)
        do: # make sure we don't loose this information
          g.peerStats[peer.peerId] =
            block:
              var stats = PeerStats()
              stats.topicInfos[t] = TopicInfo(meshMessageDeliveries: 1)
              stats

      # onto the next message
      continue

    if (msg.signature.len > 0 or g.verifySignature) and not msg.verify():
      # always validate if signature is present or required
      debug "Dropping message due to failed signature verification", msgId, peer
      g.punishPeer(peer, msg.topicIDs)
      continue

    if msg.seqno.len > 0 and msg.seqno.len != 8:
      # if we have seqno should be 8 bytes long
      debug "Dropping message due to invalid seqno length", msgId, peer
      g.punishPeer(peer, msg.topicIDs)
      continue

    # g.anonymize needs no evaluation when receiving messages
    # as we have a "lax" policy and allow signed messages

    let validation = await g.validate(msg)
    case validation
    of ValidationResult.Reject:
      debug "Dropping message after validation, reason: reject", msgId, peer
      g.punishPeer(peer, msg.topicIDs)
      continue
    of ValidationResult.Ignore:
      debug "Dropping message after validation, reason: ignore", msgId, peer
      continue
    of ValidationResult.Accept:
      discard

    # store in cache only after validation
    g.mcache.put(msgId, msg)

    var toSendPeers = initHashSet[PubSubPeer]()
    for t in msg.topicIDs:                      # for every topic in the message
      let topicParams = g.topicParams.mgetOrPut(t, TopicParams.init())

      g.peerStats.withValue(peer.peerId, pstats):
        pstats[].topicInfos.withValue(t, stats):
                                                    # contribute to peer score first delivery
          stats[].firstMessageDeliveries += 1
          if stats[].firstMessageDeliveries > topicParams.firstMessageDeliveriesCap:
            stats[].firstMessageDeliveries = topicParams.firstMessageDeliveriesCap

                                                    # if in mesh add more delivery score
          if stats[].inMesh:
            stats[].meshMessageDeliveries += 1
            if stats[].meshMessageDeliveries > topicParams.meshMessageDeliveriesCap:
              stats[].meshMessageDeliveries = topicParams.meshMessageDeliveriesCap
        do: # make sure we don't loose this information
          pstats[].topicInfos[t] = TopicInfo(firstMessageDeliveries: 1, meshMessageDeliveries: 1)
      do: # make sure we don't loose this information
        g.peerStats[peer.peerId] =
          block:
            var stats = PeerStats()
            stats.topicInfos[t] = TopicInfo(firstMessageDeliveries: 1, meshMessageDeliveries: 1)
            stats

      g.floodsub.withValue(t, peers): toSendPeers.incl(peers[])
      g.mesh.withValue(t, peers): toSendPeers.incl(peers[])

      await handleData(g, t, msg.data)

    # In theory, if topics are the same in all messages, we could batch - we'd
    # also have to be careful to only include validated messages
    let sendingTo = toSeq(toSendPeers)
    g.broadcast(sendingTo, RPCMsg(messages: @[msg]))
    trace "forwared message to peers", peers = sendingTo.len, msgId, peer
    for topic in msg.topicIDs:
      if KnownLibP2PTopicsSeq.contains(topic):
        libp2p_pubsub_messages_rebroadcasted.inc(sendingTo.len.int64, labelValues = [topic])
      else:
        libp2p_pubsub_messages_rebroadcasted.inc(sendingTo.len.int64, labelValues = ["generic"])

  if rpcMsg.control.isSome:
    let control = rpcMsg.control.get()
    g.handlePrune(peer, control.prune)

    var respControl: ControlMessage
    respControl.iwant.add(g.handleIHave(peer, control.ihave))
    respControl.prune.add(g.handleGraft(peer, control.graft))
    let messages = g.handleIWant(peer, control.iwant)

    if respControl.graft.len > 0 or respControl.prune.len > 0 or
      respControl.ihave.len > 0 or messages.len > 0:
      # iwant and prunes from here, also messages
      
      for smsg in messages:
        for topic in smsg.topicIDs:
          if KnownLibP2PTopicsSeq.contains(topic):
            libp2p_pubsub_broadcast_messages.inc(labelValues = [topic])
          else:
            libp2p_pubsub_broadcast_messages.inc(labelValues = ["generic"])
      libp2p_pubsub_broadcast_iwant.inc(respControl.iwant.len.int64)
      for prune in respControl.prune:
        if KnownLibP2PTopicsSeq.contains(prune.topicID):
          libp2p_pubsub_broadcast_prune.inc(labelValues = [prune.topicID])
        else:
          libp2p_pubsub_broadcast_prune.inc(labelValues = ["generic"])
      trace "sending control message", msg = shortLog(respControl), peer
      g.send(
        peer,
        RPCMsg(control: some(respControl), messages: messages))

method subscribe*(g: GossipSub,
                  topic: string,
                  handler: TopicHandler) {.async.} =
  await procCall PubSub(g).subscribe(topic, handler)

  # if we have a fanout on this topic break it
  if topic in g.fanout:
    g.fanout.del(topic)

  g.rebalanceMesh(topic, metrics = false)

method unsubscribe*(g: GossipSub,
                    topics: seq[TopicPair]) {.async.} =
  await procCall PubSub(g).unsubscribe(topics)

  for (topic, handler) in topics:
    # delete from mesh only if no handlers are left
    if topic notin g.topics:
      if topic in g.mesh:
        let peers = g.mesh[topic]
        g.mesh.del(topic)
        g.topicParams.del(topic)
        for peer in peers:
          trace "pruning unsubscribe call peer", peer, score = peer.score
          g.pruned(peer, topic)
        let prune = RPCMsg(control: some(ControlMessage(
          prune: @[ControlPrune(
            topicID: topic,
            peers: g.peerExchangeList(topic),
            backoff: g.parameters.pruneBackoff.seconds.uint64)])))
        g.broadcast(toSeq(peers), prune)

method unsubscribeAll*(g: GossipSub, topic: string) {.async.} =
  await procCall PubSub(g).unsubscribeAll(topic)

  if topic in g.mesh:
    let peers = g.mesh.getOrDefault(topic)
    g.mesh.del(topic)
    for peer in peers:
      trace "pruning unsubscribeAll call peer", peer, score = peer.score
      g.pruned(peer, topic)
    let prune = RPCMsg(control: some(ControlMessage(
      prune: @[ControlPrune(
        topicID: topic,
        peers: g.peerExchangeList(topic),
        backoff: g.parameters.pruneBackoff.seconds.uint64)])))
    g.broadcast(toSeq(peers), prune)

method publish*(g: GossipSub,
                topic: string,
                data: seq[byte]): Future[int] {.async.} =
  # base returns always 0
  discard await procCall PubSub(g).publish(topic, data)

  logScope: topic
  trace "Publishing message on topic", data = data.shortLog

  if topic.len <= 0: # data could be 0/empty
    debug "Empty topic, skipping publish"
    return 0

  var peers: HashSet[PubSubPeer]

  if g.parameters.floodPublish:
    # With flood publishing enabled, the mesh is used when propagating messages from other peers,
    # but a peer's own messages will always be published to all known peers in the topic.
    for peer in g.gossipsub.getOrDefault(topic):
      if peer.score >= g.parameters.publishThreshold:
        trace "publish: including flood/high score peer", peer
        peers.incl(peer)

  # add always direct peers
  peers.incl(g.explicit.getOrDefault(topic))

  if topic in g.topics: # if we're subscribed use the mesh
    peers.incl(g.mesh.getOrDefault(topic))
  else: # not subscribed, send to fanout peers
    # try optimistically
    peers.incl(g.fanout.getOrDefault(topic))
    if peers.len == 0:
      # ok we had nothing.. let's try replenish inline
      g.replenishFanout(topic)
      peers.incl(g.fanout.getOrDefault(topic))

    # even if we couldn't publish,
    # we still attempted to publish
    # on the topic, so it makes sense
    # to update the last topic publish
    # time
    g.lastFanoutPubSub[topic] = Moment.fromNow(g.parameters.fanoutTTL)

  if peers.len == 0:
    debug "No peers for topic, skipping publish"
    # skipping topic as our metrics finds that heavy
    libp2p_gossipsub_failed_publish.inc()
    return 0

  inc g.msgSeqno
  let
    msg =
      if g.anonymize:
        Message.init(none(PeerInfo), data, topic, none(uint64), false)
      else:
        Message.init(some(g.peerInfo), data, topic, some(g.msgSeqno), g.sign)
    msgId = g.msgIdProvider(msg)

  logScope: msgId

  trace "Created new message", msg = shortLog(msg), peers = peers.len

  if g.seen.put(msgId):
    # custom msgid providers might cause this
    trace "Dropping already-seen message"
    return 0

  g.mcache.put(msgId, msg)

  let peerSeq = toSeq(peers)
  g.broadcast(peerSeq, RPCMsg(messages: @[msg]))
  if KnownLibP2PTopicsSeq.contains(topic):
    libp2p_pubsub_messages_published.inc(peerSeq.len.int64, labelValues = [topic])
  else:
    libp2p_pubsub_messages_published.inc(peerSeq.len.int64, labelValues = ["generic"])
  
  trace "Published message to peers"

  return peers.len

proc maintainDirectPeers(g: GossipSub) {.async.} =
  while g.heartbeatRunning:
    for id in g.parameters.directPeers:
      let peer = g.peers.getOrDefault(id)
      if peer == nil:
        # this creates a new peer and assigns the current switch to it
        # as a result the next time we try to Send we will as well try to open a connection
        # see pubsubpeer.nim send and such
        discard g.getOrCreatePeer(id, g.codecs)

    await sleepAsync(1.minutes)

method start*(g: GossipSub) {.async.} =
  trace "gossipsub start"

  if not g.heartbeatFut.isNil:
    warn "Starting gossipsub twice"
    return

  g.heartbeatRunning = true
  g.heartbeatFut = g.heartbeat()
  g.directPeersLoop = g.maintainDirectPeers()

method stop*(g: GossipSub) {.async.} =
  trace "gossipsub stop"
  if g.heartbeatFut.isNil:
    warn "Stopping gossipsub without starting it"
    return

  # stop heartbeat interval
  g.heartbeatRunning = false
  g.directPeersLoop.cancel()
  if not g.heartbeatFut.finished:
    trace "awaiting last heartbeat"
    await g.heartbeatFut
    trace "heartbeat stopped"
    g.heartbeatFut = nil

method initPubSub*(g: GossipSub) =
  procCall FloodSub(g).initPubSub()

  if not g.parameters.explicit:
    g.parameters = GossipSubParams.init()

  g.parameters.validateParameters().tryGet()

  randomize()

  # init the floodsub stuff here, we customize timedcache in gossip!
  g.floodsub = initTable[string, HashSet[PubSubPeer]]()
  g.seen = TimedCache[MessageID].init(g.parameters.seenTTL)

  # init gossip stuff
  g.mcache = MCache.init(g.parameters.historyGossip, g.parameters.historyLength)
  g.mesh = initTable[string, HashSet[PubSubPeer]]()     # meshes - topic to peer
  g.fanout = initTable[string, HashSet[PubSubPeer]]()   # fanout - topic to peer
  g.gossipsub = initTable[string, HashSet[PubSubPeer]]()# topic to peer map of all gossipsub peers
  g.lastFanoutPubSub = initTable[string, Moment]()  # last publish time for fanout topics
  g.gossip = initTable[string, seq[ControlIHave]]() # pending gossip
  g.control = initTable[string, ControlMessage]()   # pending control messages<|MERGE_RESOLUTION|>--- conflicted
+++ resolved
@@ -973,15 +973,7 @@
   for t in toSeq(g.fanout.keys):
     g.fanout.removePeer(t, pubSubPeer)
 
-<<<<<<< HEAD
-  g.peerStats.withValue(pubSubPeer, stats):
-=======
-    when defined(libp2p_expensive_metrics):
-      libp2p_gossipsub_peers_per_topic_fanout
-        .set(g.fanout.peers(t).int64, labelValues = [t])
-
   g.peerStats.withValue(pubSubPeer.peerId, stats):
->>>>>>> ba4f8afe
     stats[].expire = Moment.now() + g.parameters.retainScore
     for topic, info in stats[].topicInfos.mpairs:
       info.firstMessageDeliveries = 0
